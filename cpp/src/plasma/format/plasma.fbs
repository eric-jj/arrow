// Licensed to the Apache Software Foundation (ASF) under one
// or more contributor license agreements.  See the NOTICE file
// distributed with this work for additional information
// regarding copyright ownership.  The ASF licenses this file
// to you under the Apache License, Version 2.0 (the
// "License"); you may not use this file except in compliance
// with the License.  You may obtain a copy of the License at
//
//   http://www.apache.org/licenses/LICENSE-2.0
//
// Unless required by applicable law or agreed to in writing,
// software distributed under the License is distributed on an
// "AS IS" BASIS, WITHOUT WARRANTIES OR CONDITIONS OF ANY
// KIND, either express or implied.  See the License for the
// specific language governing permissions and limitations
// under the License.

// Plasma protocol specification

enum MessageType:int {
  // Message that gets send when a client hangs up.
  PlasmaDisconnectClient = 0,
  // Create a new object.
  PlasmaCreateRequest,
  PlasmaCreateReply,
  PlasmaAbortRequest,
  PlasmaAbortReply,
  // Seal an object.
  PlasmaSealRequest,
  PlasmaSealReply,
  // Get an object that is stored on the local Plasma store.
  PlasmaGetRequest,
  PlasmaGetReply,
  // Release an object.
  PlasmaReleaseRequest,
  PlasmaReleaseReply,
  // Delete an object.
  PlasmaDeleteRequest,
  PlasmaDeleteReply,
  // Get status of an object.
  PlasmaStatusRequest,
  PlasmaStatusReply,
  // See if the store contains an object (will be deprecated).
  PlasmaContainsRequest,
  PlasmaContainsReply,
  // Get information for a newly connecting client.
  PlasmaConnectRequest,
  PlasmaConnectReply,
  // Make room for new objects in the plasma store.
  PlasmaEvictRequest,
  PlasmaEvictReply,
  // Fetch objects from remote Plasma stores.
  PlasmaFetchRequest,
  // Wait for objects to be ready either from local or remote Plasma stores.
  PlasmaWaitRequest,
  PlasmaWaitReply,
  // Subscribe to a list of objects or to all objects.
  PlasmaSubscribeRequest,
  // Unsubscribe.
  PlasmaUnsubscribeRequest,
  // Sending and receiving data.
  // PlasmaDataRequest initiates sending the data, there will be one
  // such message per data transfer.
  PlasmaDataRequest,
  // PlasmaDataReply contains the actual data and is sent back to the
  // object store that requested the data. For each transfer, multiple
  // reply messages get sent. Each one contains a fixed number of bytes.
  PlasmaDataReply,
<<<<<<< HEAD
  PlasmaPushQueueItemRequest,
  PlasmaPushQueueItemReply,
=======
  PlasmaSubscribeQueueRequest,
  PlasmaQueuePushItem,
>>>>>>> d3397597
  // Object notifications.
  PlasmaNotification
}

enum PlasmaError:int {
  // Operation was successful.
  OK,
  // Trying to create an object that already exists.
  ObjectExists,
  // Trying to access an object that doesn't exist.
  ObjectNonexistent,
  // Trying to create an object but there isn't enough space in the store.
  OutOfMemory,
  // Trying to delete an object but it's not sealed.
  ObjectNotSealed,
  // Trying to delete an object but it's in use.
  ObjectInUse
}

// Plasma store messages

struct PlasmaObjectSpec {
  // Index of the memory segment (= memory mapped file) that
  // this object is allocated in.
  segment_index: int;
  // The offset in bytes in the memory mapped file of the data.
  data_offset: ulong;
  // The size in bytes of the data.
  data_size: ulong;
  // The offset in bytes in the memory mapped file of the metadata.
  metadata_offset: ulong;
  // The size in bytes of the metadata.
  metadata_size: ulong;
  // Device to create buffer on.
  device_num: int;
}

enum ObjectType:int {
  // Normal object.
  Default,
  // Queue object.
  Queue
}

table PlasmaCreateRequest {
  // ID of the object to be created.
  object_id: string;
  // The size of the object's data in bytes.
  data_size: ulong;
  // The size of the object's metadata in bytes.
  metadata_size: ulong;
  // Device to create buffer on.
  device_num: int;
  // Type of the object.
  type: ObjectType;
}

table CudaHandle {
  handle: [ubyte];
}

table PlasmaCreateReply {
  // ID of the object that was created.
  object_id: string;
  // The object that is returned with this reply.
  plasma_object: PlasmaObjectSpec;
  // Error that occurred for this call.
  error: PlasmaError;
  // The file descriptor in the store that corresponds to the file descriptor
  // being sent to the client right after this message.
  store_fd: int;
  // The size in bytes of the segment for the store file descriptor (needed to
  // call mmap).
  mmap_size: long;
  // CUDA IPC Handle for objects on GPU.
  ipc_handle: CudaHandle;
}

table PlasmaAbortRequest {
  // ID of the object to be aborted.
  object_id: string;
}

table PlasmaAbortReply {
  // ID of the object that was aborted.
  object_id: string;
}

table PlasmaSealRequest {
  // ID of the object to be sealed.
  object_id: string;
  // Hash of the object data.
  digest: string;
}

table PlasmaSealReply {
  // ID of the object that was sealed.
  object_id: string;
  // Error code.
  error: PlasmaError;
}

table PlasmaGetRequest {
  // IDs of the objects stored at local Plasma store we are getting.
  object_ids: [string];
  // The number of milliseconds before the request should timeout.
  timeout_ms: long;
}

table PlasmaGetReply {
  // IDs of the objects being returned.
  // This number can be smaller than the number of requested
  // objects if not all requested objects are stored and sealed
  // in the local Plasma store.
  object_ids: [string];
  // Plasma object information, in the same order as their IDs. The number of
  // elements in both object_ids and plasma_objects arrays must agree.
  plasma_objects: [PlasmaObjectSpec];
  // A list of the file descriptors in the store that correspond to the file
  // descriptors being sent to the client. The length of this list is the number
  // of file descriptors that the store will send to the client after this
  // message.
  store_fds: [int];
  // Size in bytes of the segment for each store file descriptor (needed to call
  // mmap). This list must have the same length as store_fds.
  mmap_sizes: [long];
  // The number of elements in both object_ids and plasma_objects arrays must agree.
  handles: [CudaHandle];
}

table PlasmaReleaseRequest {
  // ID of the object to be released.
  object_id: string;
}

table PlasmaReleaseReply {
  // ID of the object that was released.
  object_id: string;
  // Error code.
  error: PlasmaError;
}

table PlasmaDeleteRequest {
  // ID of the object to be deleted.
  object_id: string;
}

table PlasmaDeleteReply {
  // ID of the object that was deleted.
  object_id: string;
  // Error code.
  error: PlasmaError;
}

table PlasmaStatusRequest {
  // IDs of the objects stored at local Plasma store we request the status of.
  object_ids: [string];
}

enum ObjectStatus:int {
  // Object is stored in the local Plasma Store.
  Local,
  // Object is stored on a remote Plasma store, and it is not stored on the
  // local Plasma Store.
  Remote,
  // Object is not stored in the system.
  Nonexistent,
  // Object is currently transferred from a remote Plasma store the local
  // Plasma Store.
  Transfer
}

table PlasmaStatusReply {
  // IDs of the objects being returned.
  object_ids: [string];
  // Status of the object.
  status: [ObjectStatus];
}

// PlasmaContains is a subset of PlasmaStatus which does not
// involve the plasma manager, only the store. We should consider
// unifying them in the future and deprecating PlasmaContains.

table PlasmaContainsRequest {
  // ID of the object we are querying.
  object_id: string;
}

table PlasmaContainsReply {
  // ID of the object we are querying.
  object_id: string;
  // 1 if the object is in the store and 0 otherwise.
  has_object: int;
}

// PlasmaConnect is used by a plasma client the first time it connects with the
// store. This is not really necessary, but is used to get some information
// about the store such as its memory capacity.

table PlasmaConnectRequest {
}

table PlasmaConnectReply {
  // The memory capacity of the store.
  memory_capacity: long;
}

table PlasmaEvictRequest {
  // Number of bytes that shall be freed.
  num_bytes: ulong;
}

table PlasmaEvictReply {
  // Number of bytes that have been freed.
  num_bytes: ulong;
}

table PlasmaFetchRequest {
  // IDs of objects to be gotten.
  object_ids: [string];
}

table ObjectRequestSpec {
  // ID of the object.
  object_id: string;
  // The type of the object. This specifies whether we
  // will be waiting for an object store in the local or
  // global Plasma store.
  type: int;
}

table PlasmaWaitRequest {
  // Array of object requests whose status we are asking for.
  object_requests: [ObjectRequestSpec];
  // Number of objects expected to be returned, if available.
  num_ready_objects: int;
  // timeout
  timeout: long;
}

table ObjectReply {
  // ID of the object.
  object_id: string;
  // The object status. This specifies where the object is stored.
  status: int;
}

table PlasmaWaitReply {
  // Array of object requests being returned.
  object_requests: [ObjectReply];
  // Number of objects expected to be returned, if available.
  num_ready_objects: int;
}

table PlasmaSubscribeRequest {
}

table PlasmaDataRequest {
  // ID of the object that is requested.
  object_id: string;
  // The host address where the data shall be sent to.
  address: string;
  // The port of the manager the data shall be sent to.
  port: int;
}

table PlasmaDataReply {
  // ID of the object that will be sent.
  object_id: string;
  // Size of the object data in bytes.
  object_size: ulong;
  // Size of the metadata in bytes.
  metadata_size: ulong;
}

table PlasmaSubscribeQueueRequest {
  // ID of the object that will be sent.
  object_id: string;
}

table PlasmaNewItemRequest {
  // ID of the object that will be sent.
  object_id: string;
  // SeqID of this item.
  seq_id: ulong;
  // New item in the queue.
  data: string;
  // Current block offset to the beginning of the queue.
  block_offset: ulong;
}

table PlasmaQueuePushItemRequest {
  // ID of the object to be created.
  object_id: string;
  // The size of the object's data in bytes.
  data_size: ulong;
}

table PlasmaQueuePushItemReply {
  // ID of the object that was created.
  object_id: string;
  // The offset in bytes in the memory mapped file of the data.
  data_offset: ulong;
  // The size in bytes of the data.
  data_size: ulong;  
  // Error that occurred for this call.
  error: PlasmaError;
  // The file descriptor in the store that corresponds to the file descriptor
  // being sent to the client right after this message.
  store_fd: int;
  // The size in bytes of the segment for the store file descriptor (needed to
  // call mmap).
  mmap_size: long;
}<|MERGE_RESOLUTION|>--- conflicted
+++ resolved
@@ -66,13 +66,10 @@
   // object store that requested the data. For each transfer, multiple
   // reply messages get sent. Each one contains a fixed number of bytes.
   PlasmaDataReply,
-<<<<<<< HEAD
+  PlasmaSubscribeQueueRequest,
+  PlasmaQueuePushItem,
   PlasmaPushQueueItemRequest,
   PlasmaPushQueueItemReply,
-=======
-  PlasmaSubscribeQueueRequest,
-  PlasmaQueuePushItem,
->>>>>>> d3397597
   // Object notifications.
   PlasmaNotification
 }
