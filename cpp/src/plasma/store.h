--- conflicted
+++ resolved
@@ -111,16 +111,11 @@
   ///  - PlasmaError::OutOfMemory, if the store is out of memory and
   ///    cannot create the object. In this case, the client should not call
   ///    plasma_release.
-<<<<<<< HEAD
-  PlasmaError create_object(const ObjectID& object_id, int64_t data_size, int64_t metadata_size,
-                    int device_num, Client* client, PlasmaObject* result, ObjectType object_type = ObjectType::Default);
-
-  int create_queue_item(const ObjectID& object_id, int64_t data_size, SimpleQueueItemRecord* new_record);
-=======
   PlasmaError CreateObject(const ObjectID& object_id, int64_t data_size,
                            int64_t metadata_size, int device_num, Client* client,
-                           PlasmaObject* result);
->>>>>>> 26affd7b
+                           PlasmaObject* result, ObjectType object_type = ObjectType::Default);
+
+  int create_queue_item(const ObjectID& object_id, int64_t data_size, SimpleQueueItemRecord* new_record);
 
   /// Abort a created but unsealed object. If the client is not the
   /// creator, then the abort will fail.
@@ -186,9 +181,9 @@
   /// @param client The client making this request.
   void SubscribeToUpdates(Client* client);
 
-  void subscribe_to_queue_updates(Client* client);
-
-  void subscribe_to_queue_updates(Client* client, const ObjectID& object_id);
+  void SubscribeToQueueUpdates(Client* client);
+
+  void SubscribeToQueueUpdates(Client* client, const ObjectID& object_id);
 
   /// Connect a new client to the PlasmaStore.
   ///
@@ -200,28 +195,18 @@
   /// @param client_fd The client file descriptor that is disconnected.
   void DisconnectClient(int client_fd);
 
-  NotificationMap::iterator SendNotifications(NotificationMap::iterator it);
-
-<<<<<<< HEAD
-  void send_notifications(int client_fd, std::unordered_map<int, NotificationQueue>& store_pending_notifications);
-
-  Status process_message(Client* client);
-=======
+  void SendNotifications(int client_fd, std::unordered_map<int, NotificationQueue>& store_pending_notifications);
+
   Status ProcessMessage(Client* client);
->>>>>>> 26affd7b
 
  private:
   void PushNotification(ObjectInfoT* object_notification);
 
   void PushNotification(ObjectInfoT* object_notification, int client_fd);
 
-<<<<<<< HEAD
-  void push_queue_notification(const ObjectID& object_id, PlasmaQueueItemInfoT* item_info);
-
-  void add_to_client_object_ids(ObjectTableEntry* entry, Client* client);
-=======
+  void PushQueueNotification(const ObjectID& object_id, PlasmaQueueItemInfoT* item_info);
+
   void AddToClientObjectIds(ObjectTableEntry* entry, Client* client);
->>>>>>> 26affd7b
 
   void ReturnFromGet(GetRequest* get_req);
 
