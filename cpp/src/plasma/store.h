--- conflicted
+++ resolved
@@ -104,38 +104,11 @@
   ///    cannot create the object. In this case, the client should not call
   ///    plasma_release.
   int create_object(const ObjectID& object_id, int64_t data_size, int64_t metadata_size,
-<<<<<<< HEAD
-                    int device_num, Client* client, PlasmaObject* result);
-
-  /// Create a new queue. The client must do a call to release_object to tell
-  /// the store when it is done with the object.
-  ///
-  /// @param object_id Object ID of the object to be created.
-  /// @param data_size Size in bytes of the object to be created.
-  /// @param metadata_size Size in bytes of the object metadata.
-  /// @param device_num The number of the device where the object is being
-  ///        created.
-  ///        device_num = 0 corresponds to the host,
-  ///        device_num = 1 corresponds to GPU0,
-  ///        device_num = 2 corresponds to GPU1, etc.
-  /// @param client The client that created the object.
-  /// @param result The object that has been created.
-  /// @return One of the following error codes:
-  ///  - PlasmaError_OK, if the object was created successfully.
-  ///  - PlasmaError_ObjectExists, if an object with this ID is already
-  ///    present in the store. In this case, the client should not call
-  ///    plasma_release.
-  ///  - PlasmaError_OutOfMemory, if the store is out of memory and
-  ///    cannot create the object. In this case, the client should not call
-  ///    plasma_release.
-  int create_queue(const ObjectID& object_id, int64_t data_size, int64_t metadata_size,
-                   int device_num, Client* client, PlasmaObject* result);
-  
+                    int device_num, ObjectType object_type, Client* client, PlasmaObject* result);
+
+
   QueueBlockHeader* create_new_block(ObjectTableEntry* entry, QueueHeader* queue_header,
                                      QueueBlockHeader* block_header, int32_t offset);
-=======
-                    int device_num, ObjectType object_type, Client* client, PlasmaObject* result);
->>>>>>> 1b716cbe
 
   int push_queue(const ObjectID& object_id, uint8_t* data, int64_t data_size);
 
